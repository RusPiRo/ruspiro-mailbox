# RusPiRo - Mailbox Property Tag Interface

This crate implements an abstraction of the mailbox property tag interface available in the Raspberry Pi.
There are currently a limmited number of functions for the following property tag messages implemented:
- GetArmMemory
- GetClockRate
- SetClockRate

Check the [official documentation](https://github.com/raspberrypi/firmware/wiki/Mailbox-property-interface) of those property tags and their purpose.

[![Travis-CI Status](https://api.travis-ci.org/RusPiRo/ruspiro-mailbox.svg?branch=master)](https://travis-ci.org/RusPiRo/ruspiro-mailbox)
[![Latest Version](https://img.shields.io/crates/v/ruspiro-mailbox.svg)](https://crates.io/crates/ruspiro-mailbox)
[![Documentation](https://docs.rs/ruspiro-mailbox/badge.svg)](https://docs.rs/ruspiro-mailbox)
[![License](https://img.shields.io/crates/l/ruspiro-mailbox.svg)](https://github.com/RusPiRo/ruspiro-mailbox#license)


## Usage

To use the crate just add the following dependency to your ``Cargo.toml`` file:
```toml
[dependencies]
<<<<<<< HEAD
ruspiro-mailbox = "0.3"
=======
ruspiro-mailbox = "0.2"
>>>>>>> d83b90c1
```

Once done the access to the mailbox interface access is available in your rust files like so:
```rust
use ruspiro_mailbox::*;

fn demo() {
    // use the mailbox to retrieve the core clock rate
    if let Ok(core_rate) = MAILBOX.take_for(|mb| mb.get_clockrate(ArmClockId::Core)) {
        // here we know the core clock rate do something with it...
        println!("Core clock rate {}", core_rate);
    }
}
```

## License
Licensed under Apache License, Version 2.0, ([LICENSE](LICENSE) or http://www.apache.org/licenses/LICENSE-2.0)<|MERGE_RESOLUTION|>--- conflicted
+++ resolved
@@ -19,11 +19,7 @@
 To use the crate just add the following dependency to your ``Cargo.toml`` file:
 ```toml
 [dependencies]
-<<<<<<< HEAD
 ruspiro-mailbox = "0.3"
-=======
-ruspiro-mailbox = "0.2"
->>>>>>> d83b90c1
 ```
 
 Once done the access to the mailbox interface access is available in your rust files like so:
